--- conflicted
+++ resolved
@@ -4,31 +4,6 @@
 
 import pytest
 
-<<<<<<< HEAD
-
-my_path = os.path.dirname(os.path.abspath(__file__))
-sys.path.insert(0, my_path + "/../../")
-
-from sindy.feature_library import PolynomialLibrary, FourierLibrary, CustomLibrary
-
-
-@pytest.fixture
-def data_custom_library():
-    library_functions = [lambda x: x, lambda x: x ** 2, lambda x: 0 * x]
-    function_names = [lambda s: str(s), lambda s: str(s) + "^2", lambda s: "0"]
-
-    return CustomLibrary(
-        library_functions=library_functions, function_names=function_names
-    )
-
-
-def test_form_custom_library():
-    library_functions = [lambda x: x, lambda x: x ** 2, lambda x: 0 * x]
-    function_names = [lambda s: str(s), lambda s: "{}^2".format(s), lambda s: "0"]
-
-    CustomLibrary(library_functions=library_functions)
-    CustomLibrary(library_functions=library_functions, function_names=function_names)
-=======
 from sindy.feature_library import (
     PolynomialLibrary,
     FourierLibrary,
@@ -48,7 +23,6 @@
     CustomLibrary(
         library_functions=library_functions, function_names=function_names
     )
->>>>>>> a7d95cac
 
     # Test without user-supplied function names
     CustomLibrary(library_functions=library_functions)
@@ -79,15 +53,11 @@
 
 @pytest.mark.parametrize(
     "library",
-<<<<<<< HEAD
-    [PolynomialLibrary(), FourierLibrary(), pytest.lazy_fixture("data_custom_library")],
-=======
     [
         PolynomialLibrary(),
         FourierLibrary(),
         pytest.lazy_fixture("data_custom_library"),
     ],
->>>>>>> a7d95cac
 )
 def test_fit_transform(data_lorenz, library):
     x, t = data_lorenz
